--- conflicted
+++ resolved
@@ -31,15 +31,7 @@
         nd_type = nd_input.getType()
 
         uiname = mx_utils.get_attr(nd_input, 'uiname', title_str(nd_input.getName()))
-<<<<<<< HEAD
-        if nd.getName() == "ND_rpr_uber_surfaceshader":
-            # special case for ND_rpr_uber_surfaceshader
-            uifolder = mx_utils.get_attr(nd_input, 'uifolder')
-            uiname = f"{uifolder} {uiname}"
-
         is_prop_area = context.area.type == 'PROPERTIES'
-=======
->>>>>>> 7e1af877
         if self.is_linked or mx_utils.is_shader_type(nd_type) or nd_input.getValue() is None:
             uitype = title_str(nd_type)
             layout.label(text=uitype if uiname.lower() == uitype.lower() or is_prop_area else f"{uiname}: {uitype}")
