# **********************************************************************
# Copyright 2020 Advanced Micro Devices, Inc
# Licensed under the Apache License, Version 2.0 (the "License");
# you may not use this file except in compliance with the License.
# You may obtain a copy of the License at
#
#     http://www.apache.org/licenses/LICENSE-2.0
#
# Unless required by applicable law or agreed to in writing, software
# distributed under the License is distributed on an "AS IS" BASIS,
# WITHOUT WARRANTIES OR CONDITIONS OF ANY KIND, either express or implied.
# See the License for the specific language governing permissions and
# limitations under the License.
# ********************************************************************
import bpy
import nodeitems_utils
from nodeitems_utils import NodeCategory, NodeItem
from .. import log

# classes to register
from . import (
<<<<<<< HEAD
    usd_file, blender_data, write_file, merge, print_file, filter, root, instancing, usd_to_blender,
    hydra_render, rpr_render_settings
=======
    usd_file, blender_data, write_file, merge, print_file, filter, root, usd_to_blender,
    hydra_render, rpr_render_settings, transformations
>>>>>>> 139faa95
)


class USDNodeCategory(NodeCategory):
    @classmethod
    def poll(cls, context):
        return context.space_data.tree_type == 'hdusd.USDTree'


node_categories = [
    USDNodeCategory('HdUSD_USD_INPUT', "Input", items=[
        NodeItem('usd.BlenderDataNode'),
        NodeItem('usd.UsdFileNode'),
    ]),
    USDNodeCategory('HdUSD_USD_OUTPUT', 'Output', items=[
        NodeItem('usd.HydraRenderNode'),
        NodeItem('usd.WriteFileNode'),
        # NodeItem('usd.PrintFileNode'),
    ]),
    USDNodeCategory('HdUSD_USD_CONVERTER', 'Converter', items=[
        NodeItem('usd.MergeNode'),
        NodeItem('usd.FilterNode'),
        NodeItem('usd.RootNode'),
        NodeItem('usd.InstancingNode'),
    ]),
    USDNodeCategory('HdUSD_USD_TRANSFORMATIONS', 'Transformations', items=[
        NodeItem('usd.TransformNode'),
    ]),
]

# nodes to register
register_classes, unregister_classes = bpy.utils.register_classes_factory([
    blender_data.HDUSD_USD_NODETREE_OP_blender_data_link_collection,
    blender_data.HDUSD_USD_NODETREE_OP_blender_data_unlink_collection,
    blender_data.HDUSD_USD_NODETREE_MT_blender_data_collection,
    blender_data.HDUSD_USD_NODETREE_OP_blender_data_link_object,
    blender_data.HDUSD_USD_NODETREE_OP_blender_data_unlink_object,
    blender_data.HDUSD_USD_NODETREE_MT_blender_data_object,
    blender_data.BlenderDataNode,
    instancing.HDUSD_USD_NODETREE_MT_instancing_object,

    usd_file.UsdFileNode,
    write_file.WriteFileNode,
    merge.MergeNode,
    # print_file.PrintFileNode,
    filter.FilterNode,
    root.RootNode,
    instancing.InstancingNode,
    usd_to_blender.USDToBlenderNode,
    hydra_render.HydraRenderNode,
    rpr_render_settings.RprRenderSettingsNode,
    transformations.TransformNode,
])


def register():
    register_classes()
    nodeitems_utils.register_node_categories("USD_NODES", node_categories)


def unregister():
    nodeitems_utils.unregister_node_categories("USD_NODES")
    unregister_classes()<|MERGE_RESOLUTION|>--- conflicted
+++ resolved
@@ -19,13 +19,8 @@
 
 # classes to register
 from . import (
-<<<<<<< HEAD
     usd_file, blender_data, write_file, merge, print_file, filter, root, instancing, usd_to_blender,
-    hydra_render, rpr_render_settings
-=======
-    usd_file, blender_data, write_file, merge, print_file, filter, root, usd_to_blender,
     hydra_render, rpr_render_settings, transformations
->>>>>>> 139faa95
 )
 
 
