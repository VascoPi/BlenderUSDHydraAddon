# **********************************************************************
# Copyright 2023 Advanced Micro Devices, Inc
# Licensed under the Apache License, Version 2.0 (the "License");
# you may not use this file except in compliance with the License.
# You may obtain a copy of the License at
#
#     http://www.apache.org/licenses/LICENSE-2.0
#
# Unless required by applicable law or agreed to in writing, software
# distributed under the License is distributed on an "AS IS" BASIS,
# WITHOUT WARRANTIES OR CONDITIONS OF ANY KIND, either express or implied.
# See the License for the specific language governing permissions and
# limitations under the License.
# ********************************************************************
from pathlib import Path

import bpy

from ..preferences import preferences

from .. import logging
log = logging.Log("rs.resolver")


class Resolver:
    def __init__(self):
        self.is_connected = False
        self.is_live_sync = False
        self.filename = ""

        self._is_depsgraph_update = False

    def connect(self):
        from rs import RenderStudioKit

        log("Connecting")
        pref = preferences()
<<<<<<< HEAD
        if not pref.rs_workspace_url:
            log("Remote server URL is empty")
            return

        RenderStudioKit.SetWorkspaceUrl(pref.rs_workspace_url)
        RenderStudioKit.SetWorkspacePath(pref.rs_workspace_dir)

        try:
            RenderStudioKit.SharedWorkspaceConnect()
            self.is_connected = True

        except RuntimeError:
            log("Failed connect to remote server", pref.rs_workspace_url)

        from .ui import update_button
        update_button()
=======
        RenderStudioKit.SetWorkspacePath(pref.rs_storage_dir)
        RenderStudioKit.SharedWorkspaceConnect()
        self.is_connected = True
        log.info("Connected")
>>>>>>> 587be948

    def disconnect(self):
        from rs import RenderStudioKit

        if self.is_live_sync:
            self.stop_live_sync()

        log("Disconnecting")
        RenderStudioKit.SharedWorkspaceDisconnect()
        self.is_connected = False
        self.filename = ""
        log.info("Disconnected")

    def start_live_sync(self):
        log("Start live sync")
        bpy.app.handlers.depsgraph_update_post.append(on_depsgraph_update_post)
        self.is_live_sync = True

    def stop_live_sync(self):
        log("Stop live sync")
        bpy.app.handlers.depsgraph_update_post.remove(on_depsgraph_update_post)
        self.is_live_sync = False

    def sync_scene(self):
        if self._is_depsgraph_update:
            return

        pref = preferences()
        settings = bpy.context.scene.hydra_rpr.render_studio

        self.filename = Path(bpy.data.filepath).stem if bpy.data.filepath else "untitled"
        self.filename += pref.rs_file_format
        usd_path = Path(pref.rs_workspace_dir) / settings.channel / self.filename

        log("Syncing scene", usd_path)
        self._is_depsgraph_update = True
        try:
            bpy.ops.wm.usd_export(
                filepath=str(usd_path),
                selected_objects_only=settings.selected_objects_only,
                visible_objects_only=settings.visible_objects_only,
                export_animation=settings.export_animation,
                export_hair=settings.export_hair,
                export_normals=settings.export_normals,
                export_materials=settings.export_materials,
                use_instancing=settings.use_instancing,
                evaluation_mode=settings.evaluation_mode,
                generate_preview_surface=settings.generate_preview_surface,
                export_textures=settings.export_textures,
                overwrite_textures=settings.overwrite_textures,
                root_prim_path=settings.root_prim_path,
            )
        finally:
            self._is_depsgraph_update = False


rs_resolver = Resolver()


def on_depsgraph_update_post(scene, depsgraph):
    rs_resolver.sync_scene()<|MERGE_RESOLUTION|>--- conflicted
+++ resolved
@@ -35,9 +35,8 @@
 
         log("Connecting")
         pref = preferences()
-<<<<<<< HEAD
         if not pref.rs_workspace_url:
-            log("Remote server URL is empty")
+            log.warn("Remote server URL is empty")
             return
 
         RenderStudioKit.SetWorkspaceUrl(pref.rs_workspace_url)
@@ -46,18 +45,10 @@
         try:
             RenderStudioKit.SharedWorkspaceConnect()
             self.is_connected = True
+            log.info("Connected")
 
         except RuntimeError:
-            log("Failed connect to remote server", pref.rs_workspace_url)
-
-        from .ui import update_button
-        update_button()
-=======
-        RenderStudioKit.SetWorkspacePath(pref.rs_storage_dir)
-        RenderStudioKit.SharedWorkspaceConnect()
-        self.is_connected = True
-        log.info("Connected")
->>>>>>> 587be948
+            log.warn("Failed connect to remote server", pref.rs_workspace_url)
 
     def disconnect(self):
         from rs import RenderStudioKit
